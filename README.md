--- conflicted
+++ resolved
@@ -1,7 +1,5 @@
-<<<<<<< HEAD
 Testing CI/CD integration update
 # Update for CI/CD testing
 
-=======
-Restoring CI/CD workflow - Tue Feb 11 18:23:14 +07 2025
->>>>>>> 37ab64b6
+
+Restoring CI/CD workflow - Tue Feb 11 18:23:14 +07 2025